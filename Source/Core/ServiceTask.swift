--- conflicted
+++ resolved
@@ -9,39 +9,17 @@
 import Foundation
 
 /**
- A lightweight wrapper around `NSURLSessionDataTask` that provides a chainable
+ A lightweight wrapper around `URLSessionDataTask` that provides a chainable
  API for processing the result of a data task. A `ServiceTask` instance can be
  cancelled and suspended like a data task as well as queried for current state
  via the `state` property.
 */
-<<<<<<< HEAD
-public final class ServiceTask {
-    /// Represents the result of a service task.
-    private enum Result {
-        case success(Data?, URLResponse?)
-        case failure(ErrorProtocol)
-        
-        init(data: Data?, response: URLResponse?, error: NSError?) {
-            if let error = error {
-                self = .failure(error)
-            } else {
-                self = .success(data, response)
-            }
-            
-        }
-    }
-    
-    /// A closure type alias for a success handler.
-    public typealias SuccessHandler = (Data?, URLResponse?) -> Void
-    
-=======
 @objc public final class ServiceTask: NSObject {
-    public typealias ResponseProcessingHandler = (NSData?, NSURLResponse?) throws -> ServiceTaskResult
+    public typealias ResponseProcessingHandler = (Data?, URLResponse?) throws -> ServiceTaskResult
     
     /// A closure type alias for a success handler.
     public typealias UpdateUIHandler = (Any?) -> Void
 
->>>>>>> e6031bf8
     /// A closure type alias for an error handler.
     public typealias ErrorHandler = (ErrorProtocol) -> Void
     
@@ -49,34 +27,22 @@
     public var state: URLSessionTask.State {
         if let state = dataTask?.state {
             return state
-<<<<<<< HEAD
-        } else {
-            return .suspended
-=======
->>>>>>> e6031bf8
-        }
-        
-        return .Suspended
+        }
+        
+        return .suspended
     }
     
     private var request: Request
     
-    private var urlRequest: NSURLRequest {
+    private var urlRequest: URLRequest {
         return request.urlRequestValue
     }
     
     /// Dispatch queue that queues up and dispatches handler blocks
-<<<<<<< HEAD
-    private let handlerQueue: DispatchQueue
-    
-    /// Session data task that refers the lifetime of the request.
-    private var dataTask: URLSessionDataTask?
-=======
-    private let handlerQueue: NSOperationQueue
+    private let handlerQueue: OperationQueue
     
     /// Session data task that refers the lifetime of the request.
     private var dataTask: DataTask?
->>>>>>> e6031bf8
     
     /// Result of the service task
     private var taskResult: ServiceTaskResult? {
@@ -84,24 +50,24 @@
             // Use observer to watch for error result to send to passthrough
             guard let result = taskResult else { return }
             switch result {
-            case .Failure(let error):
+            case .failure(let error):
                 if responseError == nil {
                     passthroughDelegate?.serviceResultFailure(urlResponse, data: responseData, request: urlRequest, error: error)
                 }
-            case .Empty, .Value(_): return
+            case .empty, .Value(_): return
             }
         }
     }
     
     /// Response body data
-    private var responseData: NSData?
+    private var responseData: Data?
     
     /// URL response
-    private var urlResponse: NSURLResponse?
+    private var urlResponse: URLResponse?
     
     private var responseError: NSError?
     
-    /// Type responsible for creating NSURLSessionDataTask objects
+    /// Type responsible for creating URLSessionDataTask objects
     private var session: Session?
     
     /// Delegate interface for handling raw response and request events
@@ -112,35 +78,24 @@
     /**
      Initialize a ServiceTask value to fulfill an HTTP request.
     
-     - parameter urlRequestEncoder: Value responsible for encoding a NSURLRequest
+     - parameter urlRequestEncoder: Value responsible for encoding a URLRequest
        instance to send.
      - parameter dataTaskSource: Object responsible for creating a
-       NSURLSessionDataTask used to send the NSURLRequset.
-    */
-<<<<<<< HEAD
-    init(urlRequestEncodable: URLRequestEncodable, dataTaskSource: SessionDataTaskDataSource, session: URLSession) {
-        self.handlerQueue = {
-            let queue = DispatchQueue(label: "com.THGWebService.ServiceTask", attributes: DispatchQueueAttributes.serial)
-            queue.suspend()
-            return queue
-        }()
-
-        self.dataTask = dataTaskSource.dataTaskWithRequest(urlRequestEncodable.urlRequestValue, session: session, completion: dataTaskCompletionHandler())
-=======
+       URLSessionDataTask used to send the URLRequset.
+    */
     init(request: Request, session: Session) {
         self.request = request
         self.session = session
         self.handlerQueue = {
-            let queue = NSOperationQueue()
+            let queue = OperationQueue()
             queue.maxConcurrentOperationCount = 1
-            queue.suspended = true
+            queue.isSuspended = true
             return queue
         }()
     }
     
     deinit {
         handlerQueue.cancelAllOperations()
->>>>>>> e6031bf8
     }
 }
 
@@ -148,64 +103,64 @@
 
 extension ServiceTask {
     /// TODO: Needs docs
-    public func setParameters(parameters: [String: AnyObject], encoding: Request.ParameterEncoding? = nil) -> Self {
+    public func setParameters(_ parameters: [String: AnyObject], encoding: Request.ParameterEncoding? = nil) -> Self {
         request.parameters = parameters
-        request.parameterEncoding = encoding ?? .Percent
-        
-        return self
-    }
-    
-    /// TODO: Needs docs
-    public func setBody(data: NSData) -> Self {
+        request.parameterEncoding = encoding ?? .percent
+        
+        return self
+    }
+    
+    /// TODO: Needs docs
+    public func setBody(_ data: Data) -> Self {
         request.body = data
         return self
     }
     
     /// TODO: Needs docs
-    public func setJSON(json: AnyObject) -> Self {
+    public func setJSON(_ json: AnyObject) -> Self {
         request.contentType = Request.ContentType.json
-        request.body = try? NSJSONSerialization.dataWithJSONObject(json, options: NSJSONWritingOptions(rawValue: 0))
-        return self
-    }
-    
-    /// TODO: Needs docs
-    public func setHeaders(headers: [String: String]) -> Self {
+        request.body = try? JSONSerialization.data(withJSONObject: json, options: JSONSerialization.WritingOptions(rawValue: 0))
+        return self
+    }
+    
+    /// TODO: Needs docs
+    public func setHeaders(_ headers: [String: String]) -> Self {
         request.headers = headers
         return self
     }
     
     /// TODO: Needs docs
-    public func setHeaderValue(value: String, forName name: String) -> Self {
+    public func setHeaderValue(_ value: String, forName name: String) -> Self {
         request.headers[name] = value
         return self
     }
     
     /// TODO: Needs docs
-    public func setCachePolicy(cachePolicy: NSURLRequestCachePolicy) -> Self {
+    public func setCachePolicy(_ cachePolicy: URLRequest.CachePolicy) -> Self {
         request.cachePolicy = cachePolicy
         return self
     }
     
     /// TODO: Needs docs
-    public func setParameterEncoding(encoding: Request.ParameterEncoding) -> Self {
+    public func setParameterEncoding(_ encoding: Request.ParameterEncoding) -> Self {
         request.parameterEncoding = encoding
         return self
     }
     
     /// Sets the key/value pairs that will be encoded as the query in the URL.
-    public func setQueryParameters(parameters: [String: AnyObject]) -> Self {
+    public func setQueryParameters(_ parameters: [String: AnyObject]) -> Self {
         request.queryParameters = parameters
         return self
     }
     
     /// Sets the key/value pairs that are encoded as form data in the request body.
-    public func setFormParameters(parameters: [String: AnyObject]) -> Self {
+    public func setFormParameters(_ parameters: [String: AnyObject]) -> Self {
         request.formParameters = parameters
         return self
     }
 }
 
-// MARK: - NSURLSesssionDataTask
+// MARK: - URLSesssionDataTask
 
 extension ServiceTask {
     /// Resume the underlying data task.
@@ -230,24 +185,17 @@
         dataTask?.cancel()
     }
     
-<<<<<<< HEAD
-    private func dataTaskCompletionHandler() -> (Data?, URLResponse?, NSError?) -> Void {
-        return { data, response, error in
-            self.result = Result(data: data, response: response, error: error)
-            self.handlerQueue.resume()
-=======
     /// Handle the response and kick off the handler queue
-    internal func handleResponse(response: NSURLResponse?, data: NSData?, error: NSError?) {
+    internal func handleResponse(_ response: URLResponse?, data: Data?, error: NSError?) {
         urlResponse = response
         responseData = data
         responseError = error
         
         if let responseError = responseError {
-            taskResult = ServiceTaskResult.Failure(responseError)
->>>>>>> e6031bf8
-        }
-        
-        handlerQueue.suspended = false
+            taskResult = ServiceTaskResult.failure(responseError)
+        }
+        
+        handlerQueue.isSuspended = false
     }
 }
 
@@ -264,28 +212,23 @@
      - parameter handler: Response handler to execute upon receiving a response.
      - returns: Self instance to support chaining.
     */
-<<<<<<< HEAD
-    public func response(_ handler: SuccessHandler) -> Self {
-        return response(DispatchQueue.main, handler: handler)
-=======
-    public func response(handler: ResponseProcessingHandler) -> Self {
-        handlerQueue.addOperationWithBlock {
+    public func response(_ handler: ResponseProcessingHandler) -> Self {
+        handlerQueue.addOperation {
             if let taskResult = self.taskResult {
                 switch taskResult {
-                case .Failure(_): return // bail out to avoid next handler from running
-                case .Empty, .Value(_): break
+                case .failure(_): return // bail out to avoid next handler from running
+                case .empty, .Value(_): break
                 }
             }
             
             do {
                 self.taskResult = try handler(self.responseData, self.urlResponse)
             } catch let error {
-                self.taskResult = .Failure(error)
-            }
-        }
-
-        return self
->>>>>>> e6031bf8
+                self.taskResult = .failure(error)
+            }
+        }
+
+        return self
     }
     
     /**
@@ -298,8 +241,8 @@
      - parameter handler: Transformation handler to execute.
      - returns: Self instance to support chaining.
      */
-    public func transform(handler: ResultTransformer) -> Self {
-        handlerQueue.addOperationWithBlock {
+    public func transform(_ handler: ResultTransformer) -> Self {
+        handlerQueue.addOperation {
             guard let taskResult = self.taskResult else {
                 return
             }
@@ -308,7 +251,7 @@
                 let resultValue = try taskResult.value()
                 self.taskResult = try handler(resultValue)
             } catch let error {
-                self.taskResult = .Failure(error)
+                self.taskResult = .failure(error)
             }
         }
         
@@ -326,20 +269,8 @@
      - parameter handler: The closure to execute as the updateUI handler.
      - returns: Self instance to support chaining.
     */
-<<<<<<< HEAD
-    public func response(_ queue: DispatchQueue, handler: SuccessHandler) -> Self {
-        handlerQueue.async {
-            queue.async {
-                if let result = self.result {
-                    switch result {
-                    case .success(let data, let response):
-                        handler(data, response)
-                    default:
-                        break
-                    }
-=======
-    public func updateUI(handler: UpdateUIHandler) -> Self {
-        handlerQueue.addOperationWithBlock {
+    public func updateUI(_ handler: UpdateUIHandler) -> Self {
+        handlerQueue.addOperation {
             guard let taskResult = self.taskResult else {
                 return
             }
@@ -347,11 +278,10 @@
             do {
                 let value = try taskResult.value()
                 
-                dispatch_sync(dispatch_get_main_queue()) {
+                DispatchQueue.main.sync {
                     self.passthroughDelegate?.updateUIBegin(self.urlResponse)
                     handler(value)
                     self.passthroughDelegate?.updateUIEnd(self.urlResponse)
->>>>>>> e6031bf8
                 }
             } catch _ {
                 return
@@ -366,7 +296,7 @@
 
 extension ServiceTask {
     /// A closure type alias for handling the response as JSON.
-    public typealias JSONHandler = (AnyObject, NSURLResponse?) throws -> ServiceTaskResult
+    public typealias JSONHandler = (AnyObject, URLResponse?) throws -> ServiceTaskResult
     
     /**
      Add a response handler to serialize the response body as a JSON object. The
@@ -375,38 +305,13 @@
      - parameter handler: Response handler to execute upon receiving a response.
      - returns: Self instance to support chaining.
     */
-<<<<<<< HEAD
     public func responseJSON(_ handler: JSONHandler) -> Self {
-        return responseJSON(DispatchQueue.main, handler: handler)
-    }
-    
-    /**
-     Add a response handler to serialize the response body as a JSON object.
-    
-     - parameter queue: The DispatchQueue used to dispatch the response handler.
-     - parameter handler: Response handler to execute upon receiving a response.
-     - returns: Self instance to support chaining.
-    */
-    public func responseJSON(_ queue: DispatchQueue, handler: JSONHandler) -> Self {
-        return response(queue) { data, response in
-            if let data = data {
-                do {
-                    let json = try JSONSerialization.jsonObject(with: data, options: JSONSerialization.ReadingOptions.allowFragments)
-                    handler(json)
-                } catch let jsonError as NSError {
-                    self.throwError(jsonError)
-                } catch {
-                    fatalError()
-                }
-=======
-    public func responseJSON(handler: JSONHandler) -> Self {
         return response { data, response in
             guard let data = data else {
-                throw ServiceTaskError.JSONSerializationFailedNilResponseBody
->>>>>>> e6031bf8
-            }
-            
-            let json = try NSJSONSerialization.JSONObjectWithData(data, options: NSJSONReadingOptions.AllowFragments)
+                throw ServiceTaskError.jsonSerializationFailedNilResponseBody
+            }
+
+            let json = try JSONSerialization.jsonObject(with: data, options: JSONSerialization.ReadingOptions.allowFragments)
             return try handler(json, response)
         }
     }
@@ -416,7 +321,7 @@
 
 extension ServiceTask {
     /// A closure type alias for an error-recovery handler.
-    public typealias ErrorRecoveryHandler = (ErrorType) throws -> ServiceTaskResult
+    public typealias ErrorRecoveryHandler = (ErrorProtocol) throws -> ServiceTaskResult
 
     /**
     Add a response handler to be called if a request results in an error.
@@ -424,20 +329,12 @@
     - parameter handler: Error handler to execute when an error occurs.
     - returns: Self instance to support chaining.
     */
-<<<<<<< HEAD
     public func responseError(_ handler: ErrorHandler) -> Self {
-        handlerQueue.async {
-            DispatchQueue.main.async {
-                if let result = self.result {
-                    switch result {
-                    case .failure(let error):
-=======
-    public func responseError(handler: ErrorHandler) -> Self {
-        handlerQueue.addOperationWithBlock {
+        handlerQueue.addOperation {
             if let taskResult = self.taskResult {
                 switch taskResult {
-                case .Failure(let error): handler(error)
-                case .Empty, .Value(_): break
+                case .failure(let error): handler(error)
+                case .empty, .Value(_): break
                 }
             }
         }
@@ -452,16 +349,15 @@
      - parameter handler: Error handler to execute when an error occurs.
      - returns: Self instance to support chaining.
     */
-    public func updateErrorUI(handler: ErrorHandler) -> Self {
-        handlerQueue.addOperationWithBlock {
+    public func updateErrorUI(_ handler: ErrorHandler) -> Self {
+        handlerQueue.addOperation {
             if let taskResult = self.taskResult {
                 switch taskResult {
-                case .Failure(let error):
-                    dispatch_sync(dispatch_get_main_queue()) {
->>>>>>> e6031bf8
+                case .failure(let error):
+                    DispatchQueue.main.sync {
                         handler(error)
                     }
-                case .Empty, .Value(_): break
+                case .empty, .Value(_): break
                 }
             }
         }
@@ -480,38 +376,33 @@
      - parameter handler: Recovery handler to execute when an error occurs.
      - returns: Self instance to support chaining.
     */
-<<<<<<< HEAD
-    public func throwError(_ error: ErrorProtocol) {
-        self.result = .failure(error)
-=======
-    public func recover(handler: ErrorRecoveryHandler) -> Self {
-        handlerQueue.addOperationWithBlock {
+    public func recover(_ handler: ErrorRecoveryHandler) -> Self {
+        handlerQueue.addOperation {
             guard let taskResult = self.taskResult else {
                 return
             }
 
             switch taskResult {
-            case .Failure(let error):
+            case .failure(let error):
                 do {
                     self.taskResult = try handler(error)
                 } catch let error {
-                    self.taskResult = .Failure(error)
-                }
-
-            case .Empty, .Value(_):
+                    self.taskResult = .failure(error)
+                }
+
+            case .empty, .Value(_):
                 return // bail out; do not run this handler
             }
         }
         
         return self
->>>>>>> e6031bf8
     }
 }
 
 // MARK: - Errors
 
 /// Errors that can occur when processing a response
-public enum ServiceTaskError: ErrorType {
+public enum ServiceTaskError: ErrorProtocol {
     /// Failed to serialize a response body as JSON due to the data being nil.
-    case JSONSerializationFailedNilResponseBody
+    case jsonSerializationFailedNilResponseBody
 }