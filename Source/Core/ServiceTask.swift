--- conflicted
+++ resolved
@@ -22,7 +22,6 @@
     /**
      Represents the result of a service task.
     */
-<<<<<<< HEAD
     enum Result {
         case Success(NSData?, NSURLResponse?)
         case Failure(NSError)
@@ -33,24 +32,7 @@
             } else {
                 self = .Success(data, response)
             }
-=======
-    public struct Result {
-        let data: NSData?
-        let response: NSURLResponse?
-        let error: NSError?
-        
-        /**
-         Initialize a service task result.
-        
-         - parameter data: Optional response data.
-         - parameter data: Optional response object.
-         - parameter data: Optional error object.
-        */
-        public init(data: NSData?, response: NSURLResponse?, error: NSError?) {
-            self.data = data
-            self.response = response
-            self.error = error
->>>>>>> cc0ac096
+
         }
     }
     
@@ -162,25 +144,6 @@
         
         return self
     }
-    
-    
-<<<<<<< HEAD
-=======
-     - parameter handler: Error handler to execute when an error occurs.
-     - returns: Self instance to support chaining.
-    */
-    public func responseError(handler: ErrorHandler) -> Self {
-        dispatch_async(handlerQueue) {
-            dispatch_async(dispatch_get_main_queue()) {
-                if let error = self.result?.error {
-                    handler(error)
-                }
-            }
-        }
-        
-        return self
-    }
->>>>>>> cc0ac096
 }
 
 // MARK: - JSON
